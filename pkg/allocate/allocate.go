package allocate

import (
	"fmt"
	"math"
	"net"

	"github.com/dougbtv/whereabouts/pkg/logging"
	"github.com/dougbtv/whereabouts/pkg/types"
)

// AssignmentError defines an IP assignment error.
type AssignmentError struct {
	firstIP net.IP
	lastIP  net.IP
	ipnet   net.IPNet
}

func (a AssignmentError) Error() string {
	return fmt.Sprintf("Could not allocate IP in range: ip: %v / - %v / range: %#v", a.firstIP, a.lastIP, a.ipnet)
}

// AssignIP assigns an IP using a range and a reserve list.
func AssignIP(ipamConf types.IPAMConfig, reservelist []types.IPReservation, containerID string, podRef string) (net.IPNet, []types.IPReservation, error) {

	// Setup the basics here.
	_, ipnet, _ := net.ParseCIDR(ipamConf.Range)

	newip, updatedreservelist, err := IterateForAssignment(*ipnet, ipamConf.RangeStart, ipamConf.RangeEnd, reservelist, ipamConf.OmitRanges, containerID, podRef)
	if err != nil {
		return net.IPNet{}, nil, err
	}

	return net.IPNet{IP: newip, Mask: ipnet.Mask}, updatedreservelist, nil
}

// DeallocateIP assigns an IP using a range and a reserve list.
<<<<<<< HEAD
func DeallocateIP(ipamConf types.IPAMConfig, iprange string, reservelist []types.IPReservation, containerID string) ([]types.IPReservation, net.IP, error) {

	updatedreservelist, hadip, err := IterateForDeallocation(reservelist, containerID)
=======
func DeallocateIP(reservelist []types.IPReservation, containerID string) ([]types.IPReservation, net.IP, error) {

	updatedreservelist, hadip, err := IterateForDeallocation(reservelist, containerID, getMatchingIPReservationIndex)
>>>>>>> 0fa6f42d
	if err != nil {
		return nil, nil, err
	}

	logging.Debugf("Deallocating given previously used IP: %v", hadip)

	return updatedreservelist, hadip, nil
}

// IterateForDeallocation iterates overs currently reserved IPs and the deallocates given the container id.
<<<<<<< HEAD
func IterateForDeallocation(reservelist []types.IPReservation, containerID string) ([]types.IPReservation, net.IP, error) {
=======
func IterateForDeallocation(
	reservelist []types.IPReservation,
	containerID string,
	matchingFunction func(reservation []types.IPReservation, id string) int) ([]types.IPReservation, net.IP, error) {

	foundidx := matchingFunction(reservelist, containerID)
	// Check if it's a valid index
	if foundidx < 0 {
		return reservelist, nil, fmt.Errorf("Did not find reserved IP for container %v", containerID)
	}
>>>>>>> 0fa6f42d

	returnip := reservelist[foundidx].IP

	updatedreservelist := removeIdxFromSlice(reservelist, foundidx)
	return updatedreservelist, returnip, nil
}

func getMatchingIPReservationIndex(reservelist []types.IPReservation, id string) int {
	foundidx := -1
	for idx, v := range reservelist {
		if v.ContainerID == id {
			foundidx = idx
			break
		}
	}
<<<<<<< HEAD

	// Check if it's a valid index
	if foundidx < 0 {
		return reservelist, nil, fmt.Errorf("Did not find reserved IP for container %v", containerID)
	}

	returnip := reservelist[foundidx].IP

	updatedreservelist := removeIdxFromSlice(reservelist, foundidx)
	return updatedreservelist, returnip, nil
=======
	return foundidx
>>>>>>> 0fa6f42d
}

func removeIdxFromSlice(s []types.IPReservation, i int) []types.IPReservation {
	s[i] = s[len(s)-1]
	return s[:len(s)-1]
}

// byteSliceAdd adds ar1 to ar2
// note: ar1/ar2 should be 16-length array
func byteSliceAdd(ar1, ar2 []byte) ([]byte, error) {
	if len(ar1) != len(ar2) {
		return nil, fmt.Errorf("byteSliceAdd: bytes array mismatch: %v != %v", len(ar1), len(ar2))
	}
	carry := uint(0)

	sumByte := make([]byte, 16)
	for n := range ar1 {
		var sum uint
		sum = uint(ar1[15-n]) + uint(ar2[15-n]) + carry
		carry = 0
		if sum > 255 {
			carry = 1
		}
		sumByte[15-n] = uint8(sum)
	}

	return sumByte, nil
}

// byteSliceSub subtracts ar2 from ar1. This function assumes that ar1 > ar2
// note: ar1/ar2 should be 16-length array
func byteSliceSub(ar1, ar2 []byte) ([]byte, error) {
	if len(ar1) != len(ar2) {
		return nil, fmt.Errorf("byteSliceSub: bytes array mismatch")
	}
	carry := int(0)

	sumByte := make([]byte, 16)
	for n := range ar1 {
		var sum int
		sum = int(ar1[15-n]) - int(ar2[15-n]) - carry
		if sum < 0 {
			sum = 0x100 - int(ar1[15-n]) - int(ar2[15-n]) - carry
			carry = 1
		} else {
			carry = 0
		}
		sumByte[15-n] = uint8(sum)
	}

	return sumByte, nil
}

func ipAddrToUint64(ip net.IP) uint64 {
	num := uint64(0)
	ipArray := []byte(ip)
	for n := range ipArray {
		num = num << 8
		num = uint64(ipArray[n]) + num
	}
	return num
}

func ipAddrFromUint64(num uint64) net.IP {
	idxByte := make([]byte, 16)
	i := num
	for n := range idxByte {
		idxByte[15-n] = byte(0xff & i)
		i = i >> 8
	}
	return net.IP(idxByte)
}

// IPGetOffset gets offset between ip1 and ip2. This assumes ip1 > ip2 (from IP representation point of view)
func IPGetOffset(ip1, ip2 net.IP) uint64 {
	if ip1.To4() == nil && ip2.To4() != nil {
		return 0
	}

	if ip1.To4() != nil && ip2.To4() == nil {
		return 0
	}

	if len([]byte(ip1)) != len([]byte(ip2)) {
		return 0
	}

	ipOffset, _ := byteSliceSub([]byte(ip1.To16()), []byte(ip2.To16()))
	return ipAddrToUint64(ipOffset)
}

// IPAddOffset show IP address plus given offset
func IPAddOffset(ip net.IP, offset uint64) net.IP {
	// Check IPv4 and its offset range
	if ip.To4() != nil && offset >= math.MaxUint32 {
		return nil
	}

	// make pseudo IP variable for offset
	idxIP := ipAddrFromUint64(offset)

	b, _ := byteSliceAdd([]byte(ip.To16()), []byte(idxIP))
	return net.IP(b)
}

// IterateForAssignment iterates given an IP/IPNet and a list of reserved IPs
<<<<<<< HEAD
func IterateForAssignment(ipnet net.IPNet, rangeStart net.IP, rangeEnd net.IP, reservelist []types.IPReservation, excludeRanges []string, containerID string) (net.IP, []types.IPReservation, error) {
=======
func IterateForAssignment(ipnet net.IPNet, rangeStart net.IP, rangeEnd net.IP, reservelist []types.IPReservation, excludeRanges []string, containerID string, podRef string) (net.IP, []types.IPReservation, error) {
>>>>>>> 0fa6f42d
	firstip := rangeStart.To16()
	var lastip net.IP
	if rangeEnd != nil {
		lastip = rangeEnd.To16()
	} else {
		var err error
		firstip, lastip, err = GetIPRange(rangeStart, ipnet)
		if err != nil {
			logging.Errorf("GetIPRange request failed with: %v", err)
			return net.IP{}, reservelist, err
		}
	}
	logging.Debugf("IterateForAssignment input >> ip: %v | ipnet: %v | first IP: %v | last IP: %v", rangeStart, ipnet, firstip, lastip)

	reserved := make(map[string]bool)
	for _, r := range reservelist {
		reserved[r.IP.String()] = true
	}

	// excluded,            "192.168.2.229/30", "192.168.1.229/30",
	excluded := []*net.IPNet{}
	for _, v := range excludeRanges {
		_, subnet, _ := net.ParseCIDR(v)
		excluded = append(excluded, subnet)
	}

	// Iterate every IP address in the range
	var assignedip net.IP
	performedassignment := false
	endip := IPAddOffset(lastip, uint64(1))
	for i := firstip; !i.Equal(endip); i = IPAddOffset(i, uint64(1)) {
		// if already reserved, skip it
		if reserved[i.String()] {
			continue
		}

		// Lastly, we need to check if this IP is within the range of excluded subnets
		isAddrExcluded := false
		for _, subnet := range excluded {
			if subnet.Contains(i) {
				isAddrExcluded = true
			}
		}
		if isAddrExcluded {
			continue
		}

		// Ok, this one looks like we can assign it!
		performedassignment = true

		assignedip = i
		logging.Debugf("Reserving IP: |%v|", assignedip.String()+" "+containerID)
<<<<<<< HEAD
		reservelist = append(reservelist, types.IPReservation{IP: assignedip, ContainerID: containerID})
=======
		reservelist = append(reservelist, types.IPReservation{IP: assignedip, ContainerID: containerID, PodRef: podRef})
>>>>>>> 0fa6f42d
		break
	}

	if !performedassignment {
		return net.IP{}, reservelist, AssignmentError{firstip, lastip, ipnet}
	}

	return assignedip, reservelist, nil
}

func mergeIPAddress(net, host []byte) ([]byte, error) {
	if len(net) != len(host) {
		return nil, fmt.Errorf("not matched")
	}
	addr := append([]byte{}, net...)
	for i := range net {
		addr[i] = net[i] | host[i]
	}
	return addr, nil
}

// GetIPRange returns the first and last IP in a range
func GetIPRange(ip net.IP, ipnet net.IPNet) (net.IP, net.IP, error) {
	mask := ipnet.Mask
	ones, bits := mask.Size()
	masklen := bits - ones

	// Error when the mask isn't large enough.
	if masklen < 2 {
		return nil, nil, fmt.Errorf("Net mask is too short, must be 2 or more: %v", masklen)
	}

	// get network part
	network := ip.Mask(ipnet.Mask)
	// get bitmask for host
	hostMask := net.IPMask(append([]byte{}, ipnet.Mask...))
	for i, n := range hostMask {
		hostMask[i] = ^n
	}
	// get host part of ip
	first := ip.Mask(net.IPMask(hostMask))
	// if ip is just same as ipnet.IP, i.e. just network address,
	// increment it for start ip
	if ip.Equal(ipnet.IP) {
		first[len(first)-1] = 0x1
	}
	// calculate last byte
	last := hostMask
	// if IPv4 case, decrement 1 for broadcasting address
	if ip.To4() != nil {
		last[len(last)-1]--
	}
	// get first ip and last ip based on network part + host part
	firstIPbyte, _ := mergeIPAddress([]byte(network), first)
	lastIPbyte, _ := mergeIPAddress([]byte(network), last)
	firstIP := net.IP(firstIPbyte).To16()
	lastIP := net.IP(lastIPbyte).To16()

	return firstIP, lastIP, nil
}

// IsIPv4 checks if an IP is v4.
func IsIPv4(checkip net.IP) bool {
	return checkip.To4() != nil
}<|MERGE_RESOLUTION|>--- conflicted
+++ resolved
@@ -35,15 +35,9 @@
 }
 
 // DeallocateIP assigns an IP using a range and a reserve list.
-<<<<<<< HEAD
-func DeallocateIP(ipamConf types.IPAMConfig, iprange string, reservelist []types.IPReservation, containerID string) ([]types.IPReservation, net.IP, error) {
-
-	updatedreservelist, hadip, err := IterateForDeallocation(reservelist, containerID)
-=======
 func DeallocateIP(reservelist []types.IPReservation, containerID string) ([]types.IPReservation, net.IP, error) {
 
 	updatedreservelist, hadip, err := IterateForDeallocation(reservelist, containerID, getMatchingIPReservationIndex)
->>>>>>> 0fa6f42d
 	if err != nil {
 		return nil, nil, err
 	}
@@ -54,9 +48,6 @@
 }
 
 // IterateForDeallocation iterates overs currently reserved IPs and the deallocates given the container id.
-<<<<<<< HEAD
-func IterateForDeallocation(reservelist []types.IPReservation, containerID string) ([]types.IPReservation, net.IP, error) {
-=======
 func IterateForDeallocation(
 	reservelist []types.IPReservation,
 	containerID string,
@@ -67,7 +58,6 @@
 	if foundidx < 0 {
 		return reservelist, nil, fmt.Errorf("Did not find reserved IP for container %v", containerID)
 	}
->>>>>>> 0fa6f42d
 
 	returnip := reservelist[foundidx].IP
 
@@ -83,20 +73,7 @@
 			break
 		}
 	}
-<<<<<<< HEAD
-
-	// Check if it's a valid index
-	if foundidx < 0 {
-		return reservelist, nil, fmt.Errorf("Did not find reserved IP for container %v", containerID)
-	}
-
-	returnip := reservelist[foundidx].IP
-
-	updatedreservelist := removeIdxFromSlice(reservelist, foundidx)
-	return updatedreservelist, returnip, nil
-=======
 	return foundidx
->>>>>>> 0fa6f42d
 }
 
 func removeIdxFromSlice(s []types.IPReservation, i int) []types.IPReservation {
@@ -203,11 +180,7 @@
 }
 
 // IterateForAssignment iterates given an IP/IPNet and a list of reserved IPs
-<<<<<<< HEAD
-func IterateForAssignment(ipnet net.IPNet, rangeStart net.IP, rangeEnd net.IP, reservelist []types.IPReservation, excludeRanges []string, containerID string) (net.IP, []types.IPReservation, error) {
-=======
 func IterateForAssignment(ipnet net.IPNet, rangeStart net.IP, rangeEnd net.IP, reservelist []types.IPReservation, excludeRanges []string, containerID string, podRef string) (net.IP, []types.IPReservation, error) {
->>>>>>> 0fa6f42d
 	firstip := rangeStart.To16()
 	var lastip net.IP
 	if rangeEnd != nil {
@@ -260,11 +233,7 @@
 
 		assignedip = i
 		logging.Debugf("Reserving IP: |%v|", assignedip.String()+" "+containerID)
-<<<<<<< HEAD
-		reservelist = append(reservelist, types.IPReservation{IP: assignedip, ContainerID: containerID})
-=======
 		reservelist = append(reservelist, types.IPReservation{IP: assignedip, ContainerID: containerID, PodRef: podRef})
->>>>>>> 0fa6f42d
 		break
 	}
 
