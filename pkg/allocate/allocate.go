--- conflicted
+++ resolved
@@ -2,10 +2,11 @@
 
 import (
 	"fmt"
+	"math/big"
+	"net"
+
 	"github.com/dougbtv/whereabouts/pkg/logging"
 	"github.com/dougbtv/whereabouts/pkg/types"
-	"math/big"
-	"net"
 )
 
 // AssignmentError defines an IP assignment error.
@@ -80,9 +81,7 @@
 	firstip := rangeStart
 	var lastip net.IP
 	if rangeEnd != nil {
-		end := IPToBigInt(rangeEnd)
-		end = end.Add(end, big.NewInt(1))
-		lastip = BigIntToIP(*end)
+		lastip = rangeEnd
 	} else {
 		var err error
 		firstip, lastip, err = GetIPRange(rangeStart, ipnet)
@@ -149,11 +148,7 @@
 	}
 
 	if !performedassignment {
-<<<<<<< HEAD
-		return net.IP{}, reservelist, fmt.Errorf("Could not allocate IP in range: ip: %v / - %v / range: %#v", firstip, lastip, ipnet)
-=======
 		return net.IP{}, reservelist, AssignmentError{firstip, lastip, ipnet}
->>>>>>> 6ee591f9
 	}
 
 	return assignedip, reservelist, nil
