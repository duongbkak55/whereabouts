// Copyright 2016 The Go Authors. All rights reserved.
// Use of this source code is governed by a BSD-style
// license that can be found in the LICENSE file.

//go:build s390x && linux
// +build s390x,linux

package unix

import (
	"unsafe"
)

//sys	EpollWait(epfd int, events []EpollEvent, msec int) (n int, err error)
//sys	Fadvise(fd int, offset int64, length int64, advice int) (err error) = SYS_FADVISE64
//sys	Fchown(fd int, uid int, gid int) (err error)
//sys	Fstat(fd int, stat *Stat_t) (err error)
//sys	Fstatat(dirfd int, path string, stat *Stat_t, flags int) (err error) = SYS_NEWFSTATAT
//sys	Fstatfs(fd int, buf *Statfs_t) (err error)
//sys	Ftruncate(fd int, length int64) (err error)
//sysnb	Getegid() (egid int)
//sysnb	Geteuid() (euid int)
//sysnb	Getgid() (gid int)
//sysnb	Getrlimit(resource int, rlim *Rlimit) (err error)
//sysnb	Getuid() (uid int)
//sys	Lchown(path string, uid int, gid int) (err error)
//sys	Lstat(path string, stat *Stat_t) (err error)
//sys	Pause() (err error)
//sys	pread(fd int, p []byte, offset int64) (n int, err error) = SYS_PREAD64
//sys	pwrite(fd int, p []byte, offset int64) (n int, err error) = SYS_PWRITE64
//sys	Renameat(olddirfd int, oldpath string, newdirfd int, newpath string) (err error)
//sys	Seek(fd int, offset int64, whence int) (off int64, err error) = SYS_LSEEK
//sys	Select(nfd int, r *FdSet, w *FdSet, e *FdSet, timeout *Timeval) (n int, err error)
//sys	sendfile(outfd int, infd int, offset *int64, count int) (written int, err error)
//sys	setfsgid(gid int) (prev int, err error)
//sys	setfsuid(uid int) (prev int, err error)
//sysnb	Setrlimit(resource int, rlim *Rlimit) (err error)
//sys	Splice(rfd int, roff *int64, wfd int, woff *int64, len int, flags int) (n int64, err error)
//sys	Stat(path string, stat *Stat_t) (err error)
//sys	Statfs(path string, buf *Statfs_t) (err error)
//sys	SyncFileRange(fd int, off int64, n int64, flags int) (err error)
//sys	Truncate(path string, length int64) (err error)
//sys	Ustat(dev int, ubuf *Ustat_t) (err error)
//sysnb	getgroups(n int, list *_Gid_t) (nn int, err error)
//sysnb	setgroups(n int, list *_Gid_t) (err error)

//sys	futimesat(dirfd int, path string, times *[2]Timeval) (err error)
//sysnb	Gettimeofday(tv *Timeval) (err error)

func Time(t *Time_t) (tt Time_t, err error) {
	var tv Timeval
	err = Gettimeofday(&tv)
	if err != nil {
		return 0, err
	}
	if t != nil {
		*t = Time_t(tv.Sec)
	}
	return Time_t(tv.Sec), nil
}

//sys	Utime(path string, buf *Utimbuf) (err error)
//sys	utimes(path string, times *[2]Timeval) (err error)

func setTimespec(sec, nsec int64) Timespec {
	return Timespec{Sec: sec, Nsec: nsec}
}

func setTimeval(sec, usec int64) Timeval {
	return Timeval{Sec: sec, Usec: usec}
}

<<<<<<< HEAD
//sysnb	pipe2(p *[2]_C_int, flags int) (err error)

func Pipe(p []int) (err error) {
	if len(p) != 2 {
		return EINVAL
	}
	var pp [2]_C_int
	err = pipe2(&pp, 0) // pipe2 is the same as pipe when flags are set to 0.
	p[0] = int(pp[0])
	p[1] = int(pp[1])
	return
}

func Pipe2(p []int, flags int) (err error) {
	if len(p) != 2 {
		return EINVAL
	}
	var pp [2]_C_int
	err = pipe2(&pp, flags)
	p[0] = int(pp[0])
	p[1] = int(pp[1])
	return
}

=======
>>>>>>> 955f49cb
func Ioperm(from int, num int, on int) (err error) {
	return ENOSYS
}

func Iopl(level int) (err error) {
	return ENOSYS
}

func (r *PtraceRegs) PC() uint64 { return r.Psw.Addr }

func (r *PtraceRegs) SetPC(pc uint64) { r.Psw.Addr = pc }

func (iov *Iovec) SetLen(length int) {
	iov.Len = uint64(length)
}

func (msghdr *Msghdr) SetControllen(length int) {
	msghdr.Controllen = uint64(length)
}

func (msghdr *Msghdr) SetIovlen(length int) {
	msghdr.Iovlen = uint64(length)
}

func (cmsg *Cmsghdr) SetLen(length int) {
	cmsg.Len = uint64(length)
}

func (rsa *RawSockaddrNFCLLCP) SetServiceNameLen(length int) {
	rsa.Service_name_len = uint64(length)
}

// Linux on s390x uses the old mmap interface, which requires arguments to be passed in a struct.
// mmap2 also requires arguments to be passed in a struct; it is currently not exposed in <asm/unistd.h>.
func mmap(addr uintptr, length uintptr, prot int, flags int, fd int, offset int64) (xaddr uintptr, err error) {
	mmap_args := [6]uintptr{addr, length, uintptr(prot), uintptr(flags), uintptr(fd), uintptr(offset)}
	r0, _, e1 := Syscall(SYS_MMAP, uintptr(unsafe.Pointer(&mmap_args[0])), 0, 0)
	xaddr = uintptr(r0)
	if e1 != 0 {
		err = errnoErr(e1)
	}
	return
}

// On s390x Linux, all the socket calls go through an extra indirection.
// The arguments to the underlying system call (SYS_SOCKETCALL) are the
// number below and a pointer to an array of uintptr.
const (
	// see linux/net.h
	netSocket      = 1
	netBind        = 2
	netConnect     = 3
	netListen      = 4
	netAccept      = 5
	netGetSockName = 6
	netGetPeerName = 7
	netSocketPair  = 8
	netSend        = 9
	netRecv        = 10
	netSendTo      = 11
	netRecvFrom    = 12
	netShutdown    = 13
	netSetSockOpt  = 14
	netGetSockOpt  = 15
	netSendMsg     = 16
	netRecvMsg     = 17
	netAccept4     = 18
	netRecvMMsg    = 19
	netSendMMsg    = 20
)

func accept4(s int, rsa *RawSockaddrAny, addrlen *_Socklen, flags int) (int, error) {
	args := [4]uintptr{uintptr(s), uintptr(unsafe.Pointer(rsa)), uintptr(unsafe.Pointer(addrlen)), uintptr(flags)}
	fd, _, err := Syscall(SYS_SOCKETCALL, netAccept4, uintptr(unsafe.Pointer(&args)), 0)
	if err != 0 {
		return 0, err
	}
	return int(fd), nil
}

func getsockname(s int, rsa *RawSockaddrAny, addrlen *_Socklen) error {
	args := [3]uintptr{uintptr(s), uintptr(unsafe.Pointer(rsa)), uintptr(unsafe.Pointer(addrlen))}
	_, _, err := RawSyscall(SYS_SOCKETCALL, netGetSockName, uintptr(unsafe.Pointer(&args)), 0)
	if err != 0 {
		return err
	}
	return nil
}

func getpeername(s int, rsa *RawSockaddrAny, addrlen *_Socklen) error {
	args := [3]uintptr{uintptr(s), uintptr(unsafe.Pointer(rsa)), uintptr(unsafe.Pointer(addrlen))}
	_, _, err := RawSyscall(SYS_SOCKETCALL, netGetPeerName, uintptr(unsafe.Pointer(&args)), 0)
	if err != 0 {
		return err
	}
	return nil
}

func socketpair(domain int, typ int, flags int, fd *[2]int32) error {
	args := [4]uintptr{uintptr(domain), uintptr(typ), uintptr(flags), uintptr(unsafe.Pointer(fd))}
	_, _, err := RawSyscall(SYS_SOCKETCALL, netSocketPair, uintptr(unsafe.Pointer(&args)), 0)
	if err != 0 {
		return err
	}
	return nil
}

func bind(s int, addr unsafe.Pointer, addrlen _Socklen) error {
	args := [3]uintptr{uintptr(s), uintptr(addr), uintptr(addrlen)}
	_, _, err := Syscall(SYS_SOCKETCALL, netBind, uintptr(unsafe.Pointer(&args)), 0)
	if err != 0 {
		return err
	}
	return nil
}

func connect(s int, addr unsafe.Pointer, addrlen _Socklen) error {
	args := [3]uintptr{uintptr(s), uintptr(addr), uintptr(addrlen)}
	_, _, err := Syscall(SYS_SOCKETCALL, netConnect, uintptr(unsafe.Pointer(&args)), 0)
	if err != 0 {
		return err
	}
	return nil
}

func socket(domain int, typ int, proto int) (int, error) {
	args := [3]uintptr{uintptr(domain), uintptr(typ), uintptr(proto)}
	fd, _, err := RawSyscall(SYS_SOCKETCALL, netSocket, uintptr(unsafe.Pointer(&args)), 0)
	if err != 0 {
		return 0, err
	}
	return int(fd), nil
}

func getsockopt(s int, level int, name int, val unsafe.Pointer, vallen *_Socklen) error {
	args := [5]uintptr{uintptr(s), uintptr(level), uintptr(name), uintptr(val), uintptr(unsafe.Pointer(vallen))}
	_, _, err := Syscall(SYS_SOCKETCALL, netGetSockOpt, uintptr(unsafe.Pointer(&args)), 0)
	if err != 0 {
		return err
	}
	return nil
}

func setsockopt(s int, level int, name int, val unsafe.Pointer, vallen uintptr) error {
	args := [5]uintptr{uintptr(s), uintptr(level), uintptr(name), uintptr(val), vallen}
	_, _, err := Syscall(SYS_SOCKETCALL, netSetSockOpt, uintptr(unsafe.Pointer(&args)), 0)
	if err != 0 {
		return err
	}
	return nil
}

func recvfrom(s int, p []byte, flags int, from *RawSockaddrAny, fromlen *_Socklen) (int, error) {
	var base uintptr
	if len(p) > 0 {
		base = uintptr(unsafe.Pointer(&p[0]))
	}
	args := [6]uintptr{uintptr(s), base, uintptr(len(p)), uintptr(flags), uintptr(unsafe.Pointer(from)), uintptr(unsafe.Pointer(fromlen))}
	n, _, err := Syscall(SYS_SOCKETCALL, netRecvFrom, uintptr(unsafe.Pointer(&args)), 0)
	if err != 0 {
		return 0, err
	}
	return int(n), nil
}

func sendto(s int, p []byte, flags int, to unsafe.Pointer, addrlen _Socklen) error {
	var base uintptr
	if len(p) > 0 {
		base = uintptr(unsafe.Pointer(&p[0]))
	}
	args := [6]uintptr{uintptr(s), base, uintptr(len(p)), uintptr(flags), uintptr(to), uintptr(addrlen)}
	_, _, err := Syscall(SYS_SOCKETCALL, netSendTo, uintptr(unsafe.Pointer(&args)), 0)
	if err != 0 {
		return err
	}
	return nil
}

func recvmsg(s int, msg *Msghdr, flags int) (int, error) {
	args := [3]uintptr{uintptr(s), uintptr(unsafe.Pointer(msg)), uintptr(flags)}
	n, _, err := Syscall(SYS_SOCKETCALL, netRecvMsg, uintptr(unsafe.Pointer(&args)), 0)
	if err != 0 {
		return 0, err
	}
	return int(n), nil
}

func sendmsg(s int, msg *Msghdr, flags int) (int, error) {
	args := [3]uintptr{uintptr(s), uintptr(unsafe.Pointer(msg)), uintptr(flags)}
	n, _, err := Syscall(SYS_SOCKETCALL, netSendMsg, uintptr(unsafe.Pointer(&args)), 0)
	if err != 0 {
		return 0, err
	}
	return int(n), nil
}

func Listen(s int, n int) error {
	args := [2]uintptr{uintptr(s), uintptr(n)}
	_, _, err := Syscall(SYS_SOCKETCALL, netListen, uintptr(unsafe.Pointer(&args)), 0)
	if err != 0 {
		return err
	}
	return nil
}

func Shutdown(s, how int) error {
	args := [2]uintptr{uintptr(s), uintptr(how)}
	_, _, err := Syscall(SYS_SOCKETCALL, netShutdown, uintptr(unsafe.Pointer(&args)), 0)
	if err != 0 {
		return err
	}
	return nil
}

//sys	kexecFileLoad(kernelFd int, initrdFd int, cmdlineLen int, cmdline string, flags int) (err error)

func KexecFileLoad(kernelFd int, initrdFd int, cmdline string, flags int) error {
	cmdlineLen := len(cmdline)
	if cmdlineLen > 0 {
		// Account for the additional NULL byte added by
		// BytePtrFromString in kexecFileLoad. The kexec_file_load
		// syscall expects a NULL-terminated string.
		cmdlineLen++
	}
	return kexecFileLoad(kernelFd, initrdFd, cmdlineLen, cmdline, flags)
}<|MERGE_RESOLUTION|>--- conflicted
+++ resolved
@@ -70,33 +70,6 @@
 	return Timeval{Sec: sec, Usec: usec}
 }
 
-<<<<<<< HEAD
-//sysnb	pipe2(p *[2]_C_int, flags int) (err error)
-
-func Pipe(p []int) (err error) {
-	if len(p) != 2 {
-		return EINVAL
-	}
-	var pp [2]_C_int
-	err = pipe2(&pp, 0) // pipe2 is the same as pipe when flags are set to 0.
-	p[0] = int(pp[0])
-	p[1] = int(pp[1])
-	return
-}
-
-func Pipe2(p []int, flags int) (err error) {
-	if len(p) != 2 {
-		return EINVAL
-	}
-	var pp [2]_C_int
-	err = pipe2(&pp, flags)
-	p[0] = int(pp[0])
-	p[1] = int(pp[1])
-	return
-}
-
-=======
->>>>>>> 955f49cb
 func Ioperm(from int, num int, on int) (err error) {
 	return ENOSYS
 }
