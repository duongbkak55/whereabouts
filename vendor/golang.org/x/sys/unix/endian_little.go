--- conflicted
+++ resolved
@@ -2,13 +2,8 @@
 // Use of this source code is governed by a BSD-style
 // license that can be found in the LICENSE file.
 //
-<<<<<<< HEAD
-//go:build 386 || amd64 || amd64p32 || alpha || arm || arm64 || mipsle || mips64le || mips64p32le || nios2 || ppc64le || riscv || riscv64 || sh
-// +build 386 amd64 amd64p32 alpha arm arm64 mipsle mips64le mips64p32le nios2 ppc64le riscv riscv64 sh
-=======
 //go:build 386 || amd64 || amd64p32 || alpha || arm || arm64 || loong64 || mipsle || mips64le || mips64p32le || nios2 || ppc64le || riscv || riscv64 || sh
 // +build 386 amd64 amd64p32 alpha arm arm64 loong64 mipsle mips64le mips64p32le nios2 ppc64le riscv riscv64 sh
->>>>>>> 955f49cb
 
 package unix
 
