--- conflicted
+++ resolved
@@ -73,11 +73,7 @@
 darwin_amd64)
 	mkerrors="$mkerrors -m64"
 	mktypes="GOARCH=$GOARCH go tool cgo -godefs"
-<<<<<<< HEAD
-	mkasm="go run mkasm_darwin.go"
-=======
-	mkasm="go run mkasm.go"
->>>>>>> 955f49cb
+	mkasm="go run mkasm.go"
 	;;
 darwin_arm64)
 	mkerrors="$mkerrors -m64"
