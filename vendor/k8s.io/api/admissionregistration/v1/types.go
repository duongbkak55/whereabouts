--- conflicted
+++ resolved
@@ -64,10 +64,7 @@
 }
 
 // ScopeType specifies a scope for a Rule.
-<<<<<<< HEAD
-=======
 // +enum
->>>>>>> 955f49cb
 type ScopeType string
 
 const (
@@ -81,10 +78,7 @@
 )
 
 // FailurePolicyType specifies a failure policy that defines how unrecognized errors from the admission endpoint are handled.
-<<<<<<< HEAD
-=======
 // +enum
->>>>>>> 955f49cb
 type FailurePolicyType string
 
 const (
@@ -95,10 +89,7 @@
 )
 
 // MatchPolicyType specifies the type of match policy.
-<<<<<<< HEAD
-=======
 // +enum
->>>>>>> 955f49cb
 type MatchPolicyType string
 
 const (
@@ -109,10 +100,7 @@
 )
 
 // SideEffectClass specifies the types of side effects a webhook may have.
-<<<<<<< HEAD
-=======
 // +enum
->>>>>>> 955f49cb
 type SideEffectClass string
 
 const (
@@ -493,10 +481,7 @@
 }
 
 // OperationType specifies an operation for a request.
-<<<<<<< HEAD
-=======
 // +enum
->>>>>>> 955f49cb
 type OperationType string
 
 // The constants should be kept in sync with those defined in k8s.io/kubernetes/pkg/admission/interface.go.
