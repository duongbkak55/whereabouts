--- conflicted
+++ resolved
@@ -362,14 +362,7 @@
 	// unset or false and it can be flipped later when storage
 	// capacity information has been published.
 	//
-<<<<<<< HEAD
-	// This field is immutable.
-	//
-	// This is a beta field and only available when the CSIStorageCapacity
-	// feature is enabled. The default is false.
-=======
 	// This field was immutable in Kubernetes <= 1.22 and now is mutable.
->>>>>>> 955f49cb
 	//
 	// +optional
 	// +featureGate=CSIStorageCapacity
@@ -378,11 +371,6 @@
 	// Defines if the underlying volume supports changing ownership and
 	// permission of the volume before being mounted.
 	// Refer to the specific FSGroupPolicy values for additional details.
-<<<<<<< HEAD
-	// This field is beta, and is only honored by servers
-	// that enable the CSIVolumeFSGroupPolicy feature gate.
-=======
->>>>>>> 955f49cb
 	//
 	// This field is immutable.
 	//
@@ -597,11 +585,8 @@
 // +genclient
 // +k8s:deepcopy-gen:interfaces=k8s.io/apimachinery/pkg/runtime.Object
 // +k8s:prerelease-lifecycle-gen:introduced=1.21
-<<<<<<< HEAD
-=======
 // +k8s:prerelease-lifecycle-gen:deprecated=1.24
 // +k8s:prerelease-lifecycle-gen:replacement=storage.k8s.io,v1,CSIStorageCapacity
->>>>>>> 955f49cb
 
 // CSIStorageCapacity stores the result of one CSI GetCapacity call.
 // For a given StorageClass, this describes the available capacity in a
@@ -620,11 +605,6 @@
 //
 // The producer of these objects can decide which approach is more suitable.
 //
-<<<<<<< HEAD
-// They are consumed by the kube-scheduler if the CSIStorageCapacity beta feature gate
-// is enabled there and a CSI driver opts into capacity-aware scheduling with
-// CSIDriver.StorageCapacity.
-=======
 // They are consumed by the kube-scheduler when a CSI driver opts into
 // capacity-aware scheduling with CSIDriverSpec.StorageCapacity. The scheduler
 // compares the MaximumVolumeSize against the requested size of pending volumes
@@ -632,7 +612,6 @@
 // to a comparison against the less precise Capacity. If that is also unset,
 // the scheduler assumes that capacity is insufficient and tries some other
 // node.
->>>>>>> 955f49cb
 type CSIStorageCapacity struct {
 	metav1.TypeMeta `json:",inline"`
 	// Standard object's metadata. The name has no particular meaning. It must be
@@ -671,11 +650,7 @@
 	// The semantic is currently (CSI spec 1.2) defined as:
 	// The available capacity, in bytes, of the storage that can be used
 	// to provision volumes. If not set, that information is currently
-<<<<<<< HEAD
-	// unavailable and treated like zero capacity.
-=======
 	// unavailable.
->>>>>>> 955f49cb
 	//
 	// +optional
 	Capacity *resource.Quantity `json:"capacity,omitempty" protobuf:"bytes,4,opt,name=capacity"`
@@ -697,11 +672,8 @@
 
 // +k8s:deepcopy-gen:interfaces=k8s.io/apimachinery/pkg/runtime.Object
 // +k8s:prerelease-lifecycle-gen:introduced=1.21
-<<<<<<< HEAD
-=======
 // +k8s:prerelease-lifecycle-gen:deprecated=1.24
 // +k8s:prerelease-lifecycle-gen:replacement=storage.k8s.io,v1,CSIStorageCapacityList
->>>>>>> 955f49cb
 
 // CSIStorageCapacityList is a collection of CSIStorageCapacity objects.
 type CSIStorageCapacityList struct {
