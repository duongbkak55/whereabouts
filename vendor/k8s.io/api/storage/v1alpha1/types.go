/*
Copyright 2017 The Kubernetes Authors.

Licensed under the Apache License, Version 2.0 (the "License");
you may not use this file except in compliance with the License.
You may obtain a copy of the License at

    http://www.apache.org/licenses/LICENSE-2.0

Unless required by applicable law or agreed to in writing, software
distributed under the License is distributed on an "AS IS" BASIS,
WITHOUT WARRANTIES OR CONDITIONS OF ANY KIND, either express or implied.
See the License for the specific language governing permissions and
limitations under the License.
*/

package v1alpha1

import (
	v1 "k8s.io/api/core/v1"
	"k8s.io/apimachinery/pkg/api/resource"
	metav1 "k8s.io/apimachinery/pkg/apis/meta/v1"
)

// +genclient
// +genclient:nonNamespaced
// +k8s:deepcopy-gen:interfaces=k8s.io/apimachinery/pkg/runtime.Object
// +k8s:prerelease-lifecycle-gen:introduced=1.9
// +k8s:prerelease-lifecycle-gen:deprecated=1.21
// +k8s:prerelease-lifecycle-gen:replacement=storage.k8s.io,v1,VolumeAttachment

// VolumeAttachment captures the intent to attach or detach the specified volume
// to/from the specified node.
//
// VolumeAttachment objects are non-namespaced.
type VolumeAttachment struct {
	metav1.TypeMeta `json:",inline"`

	// Standard object metadata.
	// More info: https://git.k8s.io/community/contributors/devel/sig-architecture/api-conventions.md#metadata
	// +optional
	metav1.ObjectMeta `json:"metadata,omitempty" protobuf:"bytes,1,opt,name=metadata"`

	// Specification of the desired attach/detach volume behavior.
	// Populated by the Kubernetes system.
	Spec VolumeAttachmentSpec `json:"spec" protobuf:"bytes,2,opt,name=spec"`

	// Status of the VolumeAttachment request.
	// Populated by the entity completing the attach or detach
	// operation, i.e. the external-attacher.
	// +optional
	Status VolumeAttachmentStatus `json:"status,omitempty" protobuf:"bytes,3,opt,name=status"`
}

// +k8s:deepcopy-gen:interfaces=k8s.io/apimachinery/pkg/runtime.Object
// +k8s:prerelease-lifecycle-gen:introduced=1.9
// +k8s:prerelease-lifecycle-gen:deprecated=1.21
// +k8s:prerelease-lifecycle-gen:replacement=storage.k8s.io,v1,VolumeAttachmentList

// VolumeAttachmentList is a collection of VolumeAttachment objects.
type VolumeAttachmentList struct {
	metav1.TypeMeta `json:",inline"`
	// Standard list metadata
	// More info: https://git.k8s.io/community/contributors/devel/sig-architecture/api-conventions.md#metadata
	// +optional
	metav1.ListMeta `json:"metadata,omitempty" protobuf:"bytes,1,opt,name=metadata"`

	// Items is the list of VolumeAttachments
	Items []VolumeAttachment `json:"items" protobuf:"bytes,2,rep,name=items"`
}

// VolumeAttachmentSpec is the specification of a VolumeAttachment request.
type VolumeAttachmentSpec struct {
	// Attacher indicates the name of the volume driver that MUST handle this
	// request. This is the name returned by GetPluginName().
	Attacher string `json:"attacher" protobuf:"bytes,1,opt,name=attacher"`

	// Source represents the volume that should be attached.
	Source VolumeAttachmentSource `json:"source" protobuf:"bytes,2,opt,name=source"`

	// The node that the volume should be attached to.
	NodeName string `json:"nodeName" protobuf:"bytes,3,opt,name=nodeName"`
}

// VolumeAttachmentSource represents a volume that should be attached.
// Right now only PersistenVolumes can be attached via external attacher,
// in future we may allow also inline volumes in pods.
// Exactly one member can be set.
type VolumeAttachmentSource struct {
	// Name of the persistent volume to attach.
	// +optional
	PersistentVolumeName *string `json:"persistentVolumeName,omitempty" protobuf:"bytes,1,opt,name=persistentVolumeName"`

	// inlineVolumeSpec contains all the information necessary to attach
	// a persistent volume defined by a pod's inline VolumeSource. This field
	// is populated only for the CSIMigration feature. It contains
	// translated fields from a pod's inline VolumeSource to a
	// PersistentVolumeSpec. This field is alpha-level and is only
	// honored by servers that enabled the CSIMigration feature.
	// +optional
	InlineVolumeSpec *v1.PersistentVolumeSpec `json:"inlineVolumeSpec,omitempty" protobuf:"bytes,2,opt,name=inlineVolumeSpec"`
}

// VolumeAttachmentStatus is the status of a VolumeAttachment request.
type VolumeAttachmentStatus struct {
	// Indicates the volume is successfully attached.
	// This field must only be set by the entity completing the attach
	// operation, i.e. the external-attacher.
	Attached bool `json:"attached" protobuf:"varint,1,opt,name=attached"`

	// Upon successful attach, this field is populated with any
	// information returned by the attach operation that must be passed
	// into subsequent WaitForAttach or Mount calls.
	// This field must only be set by the entity completing the attach
	// operation, i.e. the external-attacher.
	// +optional
	AttachmentMetadata map[string]string `json:"attachmentMetadata,omitempty" protobuf:"bytes,2,rep,name=attachmentMetadata"`

	// The last error encountered during attach operation, if any.
	// This field must only be set by the entity completing the attach
	// operation, i.e. the external-attacher.
	// +optional
	AttachError *VolumeError `json:"attachError,omitempty" protobuf:"bytes,3,opt,name=attachError,casttype=VolumeError"`

	// The last error encountered during detach operation, if any.
	// This field must only be set by the entity completing the detach
	// operation, i.e. the external-attacher.
	// +optional
	DetachError *VolumeError `json:"detachError,omitempty" protobuf:"bytes,4,opt,name=detachError,casttype=VolumeError"`
}

// VolumeError captures an error encountered during a volume operation.
type VolumeError struct {
	// Time the error was encountered.
	// +optional
	Time metav1.Time `json:"time,omitempty" protobuf:"bytes,1,opt,name=time"`

	// String detailing the error encountered during Attach or Detach operation.
	// This string maybe logged, so it should not contain sensitive
	// information.
	// +optional
	Message string `json:"message,omitempty" protobuf:"bytes,2,opt,name=message"`
}

// +genclient
// +k8s:deepcopy-gen:interfaces=k8s.io/apimachinery/pkg/runtime.Object
// +k8s:prerelease-lifecycle-gen:introduced=1.19
// +k8s:prerelease-lifecycle-gen:deprecated=1.21
// +k8s:prerelease-lifecycle-gen:replacement=storage.k8s.io,v1beta1,CSIStorageCapacity

// CSIStorageCapacity stores the result of one CSI GetCapacity call.
// For a given StorageClass, this describes the available capacity in a
// particular topology segment.  This can be used when considering where to
// instantiate new PersistentVolumes.
//
// For example this can express things like:
// - StorageClass "standard" has "1234 GiB" available in "topology.kubernetes.io/zone=us-east1"
// - StorageClass "localssd" has "10 GiB" available in "kubernetes.io/hostname=knode-abc123"
//
// The following three cases all imply that no capacity is available for
// a certain combination:
// - no object exists with suitable topology and storage class name
// - such an object exists, but the capacity is unset
// - such an object exists, but the capacity is zero
//
// The producer of these objects can decide which approach is more suitable.
//
<<<<<<< HEAD
// They are consumed by the kube-scheduler if the CSIStorageCapacity beta feature gate
// is enabled there and a CSI driver opts into capacity-aware scheduling with
// CSIDriver.StorageCapacity.
=======
// They are consumed by the kube-scheduler when a CSI driver opts into
// capacity-aware scheduling with CSIDriverSpec.StorageCapacity. The scheduler
// compares the MaximumVolumeSize against the requested size of pending volumes
// to filter out unsuitable nodes. If MaximumVolumeSize is unset, it falls back
// to a comparison against the less precise Capacity. If that is also unset,
// the scheduler assumes that capacity is insufficient and tries some other
// node.
>>>>>>> 955f49cb
type CSIStorageCapacity struct {
	metav1.TypeMeta `json:",inline"`
	// Standard object's metadata. The name has no particular meaning. It must be
	// be a DNS subdomain (dots allowed, 253 characters). To ensure that
	// there are no conflicts with other CSI drivers on the cluster, the recommendation
	// is to use csisc-<uuid>, a generated name, or a reverse-domain name which ends
	// with the unique CSI driver name.
	//
	// Objects are namespaced.
	//
	// More info: https://git.k8s.io/community/contributors/devel/sig-architecture/api-conventions.md#metadata
	// +optional
	metav1.ObjectMeta `json:"metadata,omitempty" protobuf:"bytes,1,opt,name=metadata"`

	// NodeTopology defines which nodes have access to the storage
	// for which capacity was reported. If not set, the storage is
	// not accessible from any node in the cluster. If empty, the
	// storage is accessible from all nodes. This field is
	// immutable.
	//
	// +optional
	NodeTopology *metav1.LabelSelector `json:"nodeTopology,omitempty" protobuf:"bytes,2,opt,name=nodeTopology"`

	// The name of the StorageClass that the reported capacity applies to.
	// It must meet the same requirements as the name of a StorageClass
	// object (non-empty, DNS subdomain). If that object no longer exists,
	// the CSIStorageCapacity object is obsolete and should be removed by its
	// creator.
	// This field is immutable.
	StorageClassName string `json:"storageClassName" protobuf:"bytes,3,name=storageClassName"`

	// Capacity is the value reported by the CSI driver in its GetCapacityResponse
	// for a GetCapacityRequest with topology and parameters that match the
	// previous fields.
	//
	// The semantic is currently (CSI spec 1.2) defined as:
	// The available capacity, in bytes, of the storage that can be used
	// to provision volumes. If not set, that information is currently
	// unavailable.
	//
	// +optional
	Capacity *resource.Quantity `json:"capacity,omitempty" protobuf:"bytes,4,opt,name=capacity"`

	// MaximumVolumeSize is the value reported by the CSI driver in its GetCapacityResponse
	// for a GetCapacityRequest with topology and parameters that match the
	// previous fields.
	//
	// This is defined since CSI spec 1.4.0 as the largest size
	// that may be used in a
	// CreateVolumeRequest.capacity_range.required_bytes field to
	// create a volume with the same parameters as those in
	// GetCapacityRequest. The corresponding value in the Kubernetes
	// API is ResourceRequirements.Requests in a volume claim.
	//
	// +optional
	MaximumVolumeSize *resource.Quantity `json:"maximumVolumeSize,omitempty" protobuf:"bytes,5,opt,name=maximumVolumeSize"`
}

// +k8s:deepcopy-gen:interfaces=k8s.io/apimachinery/pkg/runtime.Object
// +k8s:prerelease-lifecycle-gen:introduced=1.19
// +k8s:prerelease-lifecycle-gen:deprecated=1.21
// +k8s:prerelease-lifecycle-gen:replacement=storage.k8s.io,v1beta1,CSIStorageCapacityList

// CSIStorageCapacityList is a collection of CSIStorageCapacity objects.
type CSIStorageCapacityList struct {
	metav1.TypeMeta `json:",inline"`
	// Standard list metadata
	// More info: https://git.k8s.io/community/contributors/devel/sig-architecture/api-conventions.md#metadata
	// +optional
	metav1.ListMeta `json:"metadata,omitempty" protobuf:"bytes,1,opt,name=metadata"`

	// Items is the list of CSIStorageCapacity objects.
	// +listType=map
	// +listMapKey=name
	Items []CSIStorageCapacity `json:"items" protobuf:"bytes,2,rep,name=items"`
}<|MERGE_RESOLUTION|>--- conflicted
+++ resolved
@@ -165,11 +165,6 @@
 //
 // The producer of these objects can decide which approach is more suitable.
 //
-<<<<<<< HEAD
-// They are consumed by the kube-scheduler if the CSIStorageCapacity beta feature gate
-// is enabled there and a CSI driver opts into capacity-aware scheduling with
-// CSIDriver.StorageCapacity.
-=======
 // They are consumed by the kube-scheduler when a CSI driver opts into
 // capacity-aware scheduling with CSIDriverSpec.StorageCapacity. The scheduler
 // compares the MaximumVolumeSize against the requested size of pending volumes
@@ -177,7 +172,6 @@
 // to a comparison against the less precise Capacity. If that is also unset,
 // the scheduler assumes that capacity is insufficient and tries some other
 // node.
->>>>>>> 955f49cb
 type CSIStorageCapacity struct {
 	metav1.TypeMeta `json:",inline"`
 	// Standard object's metadata. The name has no particular meaning. It must be
